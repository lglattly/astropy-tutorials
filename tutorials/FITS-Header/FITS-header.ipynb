--- conflicted
+++ resolved
@@ -45,12 +45,7 @@
      ],
      "language": "python",
      "metadata": {},
-<<<<<<< HEAD
-     "outputs": []
-=======
-     "outputs": [],
-     "prompt_number": 1
->>>>>>> 14140d11
+     "outputs": []
     },
     {
      "cell_type": "markdown",
@@ -71,12 +66,7 @@
      ],
      "language": "python",
      "metadata": {},
-<<<<<<< HEAD
-     "outputs": []
-=======
-     "outputs": [],
-     "prompt_number": 2
->>>>>>> 14140d11
+     "outputs": []
     },
     {
      "cell_type": "markdown",
@@ -95,27 +85,7 @@
      ],
      "language": "python",
      "metadata": {},
-<<<<<<< HEAD
-     "outputs": []
-=======
-     "outputs": [
-      {
-       "metadata": {},
-       "output_type": "pyout",
-       "prompt_number": 3,
-       "text": [
-        "SIMPLE  =                    T / conforms to FITS standard                      \n",
-        "BITPIX  =                  -64 / array data type                                \n",
-        "NAXIS   =                    2 / number of array dimensions                     \n",
-        "NAXIS1  =                  100                                                  \n",
-        "NAXIS2  =                  100                                                  \n",
-        "EXTEND  =                    T                                                  \n",
-        "OBJECT  = 'KITTEN  '                                                            "
-       ]
-      }
-     ],
-     "prompt_number": 3
->>>>>>> 14140d11
+     "outputs": []
     },
     {
      "cell_type": "markdown",
@@ -136,21 +106,7 @@
      ],
      "language": "python",
      "metadata": {},
-<<<<<<< HEAD
-     "outputs": []
-=======
-     "outputs": [
-      {
-       "output_type": "stream",
-       "stream": "stdout",
-       "text": [
-        "<type 'numpy.ndarray'>\n",
-        "2\n"
-       ]
-      }
-     ],
-     "prompt_number": 4
->>>>>>> 14140d11
+     "outputs": []
     },
     {
      "cell_type": "markdown",
@@ -167,12 +123,7 @@
      ],
      "language": "python",
      "metadata": {},
-<<<<<<< HEAD
-     "outputs": []
-=======
-     "outputs": [],
-     "prompt_number": 5
->>>>>>> 14140d11
+     "outputs": []
     },
     {
      "cell_type": "markdown",
@@ -190,12 +141,7 @@
      ],
      "language": "python",
      "metadata": {},
-<<<<<<< HEAD
-     "outputs": []
-=======
-     "outputs": [],
-     "prompt_number": 6
->>>>>>> 14140d11
+     "outputs": []
     },
     {
      "cell_type": "markdown",
@@ -224,12 +170,7 @@
      ],
      "language": "python",
      "metadata": {},
-<<<<<<< HEAD
-     "outputs": []
-=======
-     "outputs": [],
-     "prompt_number": 7
->>>>>>> 14140d11
+     "outputs": []
     },
     {
      "cell_type": "markdown",
@@ -257,7 +198,6 @@
      ],
      "language": "python",
      "metadata": {},
-<<<<<<< HEAD
      "outputs": []
     },
     {
@@ -267,10 +207,6 @@
      "language": "python",
      "metadata": {},
      "outputs": []
-=======
-     "outputs": [],
-     "prompt_number": 8
->>>>>>> 14140d11
     }
    ],
    "metadata": {}
