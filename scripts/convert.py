--- conflicted
+++ resolved
@@ -1,11 +1,6 @@
 # Standard library
-<<<<<<< HEAD
-
 from os import path, walk, remove, makedirs, sep
-=======
-from os import path, walk, remove, makedirs
 import re
->>>>>>> cdb6dbff
 
 # Third-party
 from astropy import log as logger
